--- conflicted
+++ resolved
@@ -19,10 +19,6 @@
 
 ## Repository structure
 
-<<<<<<< HEAD
-- `docs` contains the paper (suppl. material included), where all details and assumptions of the model can be found.
-=======
->>>>>>> 34e90547
 - `code` contains all the files needed to reproduce the results from the paper for the different variants of the model. See the `README.md` file inside this folder for further details.
 - `params` contains the best fit parameters obtained by the estimation procedure.
 - `figures` contains the outputs from the model with the best fit parameters.
